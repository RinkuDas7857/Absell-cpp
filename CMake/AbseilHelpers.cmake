--- conflicted
+++ resolved
@@ -80,28 +80,12 @@
     ${ARGN}
   )
 
-<<<<<<< HEAD
-  set(_NAME ${ABSL_LIB_TARGET})
-  string(TOUPPER ${_NAME} _UPPER_NAME)
-
-  add_library(${_NAME} STATIC ${ABSL_LIB_SOURCES})
-
-  target_compile_options(${_NAME} PRIVATE ${ABSL_COMPILE_CXXFLAGS} ${ABSL_LIB_PRIVATE_COMPILE_FLAGS})
-  target_link_libraries(${_NAME} PUBLIC ${ABSL_LIB_PUBLIC_LIBRARIES})
-  target_include_directories(${_NAME} PRIVATE ${ABSL_LIB_PRIVATE_INCLUDE_DIRS})
   if(${ABSL_DECLARE_PUBLIC_SYSTEM_HEADERS})
-    target_include_directories(${_NAME} SYSTEM
-      PUBLIC ${ABSL_COMMON_INCLUDE_DIRS} ${ABSL_LIB_PUBLIC_INCLUDE_DIRS})
+    set(ABSL_DECLARE_PUBLIC_SYSTEM_HEADERS_KEYWORD "SYSTEM")
   else()
-    target_include_directories(${_NAME}
-      PUBLIC ${ABSL_COMMON_INCLUDE_DIRS} ${ABSL_LIB_PUBLIC_INCLUDE_DIRS})
-  endif()  
-  # Add all Abseil targets to a a folder in the IDE for organization.
-  set_property(TARGET ${_NAME} PROPERTY FOLDER ${ABSL_IDE_FOLDER})
-
-  if(ABSL_LIB_EXPORT_NAME)
-    add_library(absl::${ABSL_LIB_EXPORT_NAME} ALIAS ${_NAME})
-=======
+    set(ABSL_DECLARE_PUBLIC_SYSTEM_HEADERS_KEYWORD "")
+  endif()
+
   if(NOT ABSL_CC_LIB_TESTONLY OR ABSL_RUN_TESTS)
     if(ABSL_ENABLE_INSTALL)
       set(_NAME "${ABSL_CC_LIB_NAME}")
@@ -129,6 +113,7 @@
       add_library(${_NAME} STATIC "")
       target_sources(${_NAME} PRIVATE ${ABSL_CC_LIB_SRCS} ${ABSL_CC_LIB_HDRS})
       target_include_directories(${_NAME}
+        ${ABSL_DECLARE_PUBLIC_SYSTEM_HEADERS_KEYWORD}
         PUBLIC
           $<BUILD_INTERFACE:${ABSL_COMMON_INCLUDE_DIRS}>
           $<INSTALL_INTERFACE:${ABSL_INSTALL_INCLUDEDIR}>
@@ -166,6 +151,7 @@
       # Generating header-only library
       add_library(${_NAME} INTERFACE)
       target_include_directories(${_NAME}
+        ${ABSL_DECLARE_PUBLIC_SYSTEM_HEADERS_KEYWORD}
         INTERFACE
           $<BUILD_INTERFACE:${ABSL_COMMON_INCLUDE_DIRS}>
           $<INSTALL_INTERFACE:${ABSL_INSTALL_INCLUDEDIR}>
@@ -190,7 +176,7 @@
     endif()
 
     add_library(absl::${ABSL_CC_LIB_NAME} ALIAS ${_NAME})
->>>>>>> 4adaf549
+
   endif()
 endfunction()
 
