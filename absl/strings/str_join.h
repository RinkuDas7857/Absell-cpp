//
// Copyright 2017 The Abseil Authors.
//
// Licensed under the Apache License, Version 2.0 (the "License");
// you may not use this file except in compliance with the License.
// You may obtain a copy of the License at
//
//      https://www.apache.org/licenses/LICENSE-2.0
//
// Unless required by applicable law or agreed to in writing, software
// distributed under the License is distributed on an "AS IS" BASIS,
// WITHOUT WARRANTIES OR CONDITIONS OF ANY KIND, either express or implied.
// See the License for the specific language governing permissions and
// limitations under the License.
//
// -----------------------------------------------------------------------------
// File: str_join.h
// -----------------------------------------------------------------------------
//
// This header file contains functions for joining a range of elements and
// returning the result as a std::string. StrJoin operations are specified by
// passing a range, a separator string to use between the elements joined, and
// an optional Formatter responsible for converting each argument in the range
// to a string. If omitted, a default `AlphaNumFormatter()` is called on the
// elements to be joined, using the same formatting that `absl::StrCat()` uses.
// This package defines a number of default formatters, and you can define your
// own implementations.
//
// Ranges are specified by passing a container with `std::begin()` and
// `std::end()` iterators, container-specific `begin()` and `end()` iterators, a
// brace-initialized `std::initializer_list`, or a `std::tuple` of heterogeneous
// objects. The separator string is specified as an `absl::string_view`.
//
// Because the default formatter uses the `absl::AlphaNum` class,
// `absl::StrJoin()`, like `absl::StrCat()`, will work out-of-the-box on
// collections of strings, ints, floats, doubles, etc.
//
// Example:
//
//   std::vector<std::string> v = {"foo", "bar", "baz"};
//   std::string s = absl::StrJoin(v, "-");
//   EXPECT_EQ("foo-bar-baz", s);
//
// See comments on the `absl::StrJoin()` function for more examples.

#ifndef ABSL_STRINGS_STR_JOIN_H_
#define ABSL_STRINGS_STR_JOIN_H_

#include <cstdio>
#include <cstring>
#include <initializer_list>
#include <iterator>
#include <string>
#include <tuple>
#include <type_traits>
#include <utility>

#include "absl/base/macros.h"
#include "absl/strings/internal/str_join_internal.h"
#include "absl/strings/string_view.h"

namespace absl {
ABSL_NAMESPACE_BEGIN

// -----------------------------------------------------------------------------
// Concept: Formatter
// -----------------------------------------------------------------------------
//
// A Formatter is a function object that is responsible for formatting its
// argument as a string and appending it to a given output std::string.
// Formatters may be implemented as function objects, lambdas, or normal
// functions. You may provide your own Formatter to enable `absl::StrJoin()` to
// work with arbitrary types.
//
// The following is an example of a custom Formatter that uses
// `absl::FormatDuration` to join a list of `absl::Duration`s.
//
//   std::vector<absl::Duration> v = {absl::Seconds(1), absl::Milliseconds(10)};
//   std::string s =
//       absl::StrJoin(v, ", ", [](std::string* out, absl::Duration dur) {
//         absl::StrAppend(out, absl::FormatDuration(dur));
//       });
//   EXPECT_EQ(s, "1s, 10ms");
//
// The following standard formatters are provided within this file:
//
// - `AlphaNumFormatter()` (the default)
// - `StreamFormatter()`
// - `PairFormatter()`
// - `DereferenceFormatter()`

// AlphaNumFormatter()
//
// Default formatter used if none is specified. Uses `absl::AlphaNum` to convert
// numeric arguments to strings.
inline strings_internal::AlphaNumFormatterImpl AlphaNumFormatter() {
  return strings_internal::AlphaNumFormatterImpl();
}

// StreamFormatter()
//
// Formats its argument using the << operator.
inline strings_internal::StreamFormatterImpl StreamFormatter() {
  return strings_internal::StreamFormatterImpl();
}

// Function Template: PairFormatter(Formatter, absl::string_view, Formatter)
//
// Formats a `std::pair` by putting a given separator between the pair's
// `.first` and `.second` members. This formatter allows you to specify
// custom Formatters for both the first and second member of each pair.
template <typename FirstFormatter, typename SecondFormatter>
inline strings_internal::PairFormatterImpl<FirstFormatter, SecondFormatter>
PairFormatter(FirstFormatter f1, absl::string_view sep, SecondFormatter f2) {
  return strings_internal::PairFormatterImpl<FirstFormatter, SecondFormatter>(
      std::move(f1), sep, std::move(f2));
}

// Function overload of PairFormatter() for using a default
// `AlphaNumFormatter()` for each Formatter in the pair.
inline strings_internal::PairFormatterImpl<
    strings_internal::AlphaNumFormatterImpl,
    strings_internal::AlphaNumFormatterImpl>
PairFormatter(absl::string_view sep) {
  return PairFormatter(AlphaNumFormatter(), sep, AlphaNumFormatter());
}

// Function Template: DereferenceFormatter(Formatter)
//
// Formats its argument by dereferencing it and then applying the given
// formatter. This formatter is useful for formatting a container of
// pointer-to-T. This pattern often shows up when joining repeated fields in
// protocol buffers.
template <typename Formatter>
strings_internal::DereferenceFormatterImpl<Formatter> DereferenceFormatter(
    Formatter&& f) {
  return strings_internal::DereferenceFormatterImpl<Formatter>(
      std::forward<Formatter>(f));
}

// Function overload of `DereferenceFormatter()` for using a default
// `AlphaNumFormatter()`.
inline strings_internal::DereferenceFormatterImpl<
    strings_internal::AlphaNumFormatterImpl>
DereferenceFormatter() {
  return strings_internal::DereferenceFormatterImpl<
      strings_internal::AlphaNumFormatterImpl>(AlphaNumFormatter());
}

// -----------------------------------------------------------------------------
// StrJoin()
// -----------------------------------------------------------------------------
//
// Joins a range of elements and returns the result as a std::string.
// `absl::StrJoin()` takes a range, a separator string to use between the
// elements joined, and an optional Formatter responsible for converting each
// argument in the range to a string.
//
// If omitted, the default `AlphaNumFormatter()` is called on the elements to be
// joined.
//
// Example 1:
//   // Joins a collection of strings. This pattern also works with a collection
//   // of `absl::string_view` or even `const char*`.
//   std::vector<std::string> v = {"foo", "bar", "baz"};
//   std::string s = absl::StrJoin(v, "-");
//   EXPECT_EQ(s, "foo-bar-baz");
//
// Example 2:
//   // Joins the values in the given `std::initializer_list<>` specified using
//   // brace initialization. This pattern also works with an initializer_list
//   // of ints or `absl::string_view` -- any `AlphaNum`-compatible type.
//   std::string s = absl::StrJoin({"foo", "bar", "baz"}, "-");
//   EXPECT_EQs, "foo-bar-baz");
//
// Example 3:
//   // Joins a collection of ints. This pattern also works with floats,
//   // doubles, int64s -- any `StrCat()`-compatible type.
//   std::vector<int> v = {1, 2, 3, -4};
//   std::string s = absl::StrJoin(v, "-");
//   EXPECT_EQ(s, "1-2-3--4");
//
// Example 4:
//   // Joins a collection of pointer-to-int. By default, pointers are
//   // dereferenced and the pointee is formatted using the default format for
//   // that type; such dereferencing occurs for all levels of indirection, so
//   // this pattern works just as well for `std::vector<int**>` as for
//   // `std::vector<int*>`.
//   int x = 1, y = 2, z = 3;
//   std::vector<int*> v = {&x, &y, &z};
//   std::string s = absl::StrJoin(v, "-");
//   EXPECT_EQ(s, "1-2-3");
//
// Example 5:
//   // Dereferencing of `std::unique_ptr<>` is also supported:
//   std::vector<std::unique_ptr<int>> v
//   v.emplace_back(new int(1));
//   v.emplace_back(new int(2));
//   v.emplace_back(new int(3));
//   std::string s = absl::StrJoin(v, "-");
//   EXPECT_EQ(s, "1-2-3");
//
// Example 6:
//   // Joins a `std::map`, with each key-value pair separated by an equals
//   // sign. This pattern would also work with, say, a
//   // `std::vector<std::pair<>>`.
//   std::map<std::string, int> m = {
//       {"a", 1},
//       {"b", 2},
//       {"c", 3}};
//   std::string s = absl::StrJoin(m, ",", absl::PairFormatter("="));
//   EXPECT_EQ(s, "a=1,b=2,c=3");
//
// Example 7:
//   // These examples show how `absl::StrJoin()` handles a few common edge
//   // cases:
//   std::vector<std::string> v_empty;
//   EXPECT_EQ(absl::StrJoin(v_empty, "-"), "");
//
//   std::vector<std::string> v_one_item = {"foo"};
//   EXPECT_EQ(absl::StrJoin(v_one_item, "-"), "foo");
//
//   std::vector<std::string> v_empty_string = {""};
//   EXPECT_EQ(absl::StrJoin(v_empty_string, "-"), "");
//
//   std::vector<std::string> v_one_item_empty_string = {"a", ""};
//   EXPECT_EQ(absl::StrJoin(v_one_item_empty_string, "-"), "a-");
//
//   std::vector<std::string> v_two_empty_string = {"", ""};
//   EXPECT_EQ(absl::StrJoin(v_two_empty_string, "-"), "-");
//
// Example 8:
//   // Joins a `std::tuple<T...>` of heterogeneous types, converting each to
//   // a std::string using the `absl::AlphaNum` class.
//   std::string s = absl::StrJoin(std::make_tuple(123, "abc", 0.456), "-");
//   EXPECT_EQ(s, "123-abc-0.456");

template <typename Iterator, typename Formatter>
std::string StrJoin(Iterator start, Iterator end, absl::string_view sep,
                    Formatter&& fmt) {
  return strings_internal::JoinAlgorithm(start, end, sep, fmt);
}

template <typename Range, typename Formatter>
std::string StrJoin(const Range& range, absl::string_view separator,
                    Formatter&& fmt) {
  return strings_internal::JoinRange(range, separator, fmt);
}

template <typename T, typename Formatter,
          typename = typename std::enable_if<
              !std::is_convertible<T, absl::string_view>::value>::type>
std::string StrJoin(std::initializer_list<T> il, absl::string_view separator,
                    Formatter&& fmt) {
  return strings_internal::JoinRange(il, separator, fmt);
}

template <typename Formatter>
inline std::string StrJoin(std::initializer_list<absl::string_view> il,
                           absl::string_view separator, Formatter&& fmt) {
  return strings_internal::JoinRange(il, separator, fmt);
}

template <typename... T, typename Formatter>
std::string StrJoin(const std::tuple<T...>& value, absl::string_view separator,
                    Formatter&& fmt) {
  return strings_internal::JoinAlgorithm(value, separator, fmt);
}

template <typename Iterator>
std::string StrJoin(Iterator start, Iterator end, absl::string_view separator) {
  return strings_internal::JoinRange(start, end, separator);
}

template <typename Range>
std::string StrJoin(const Range& range, absl::string_view separator) {
  return strings_internal::JoinRange(range, separator);
}

<<<<<<< HEAD
template <typename T>
std::string StrJoin(std::initializer_list<T> il, absl::string_view separator) {
=======
template <typename T, typename = typename std::enable_if<!std::is_convertible<
                          T, absl::string_view>::value>::type>
std::string StrJoin(std::initializer_list<T> il, absl::string_view separator) {
  return strings_internal::JoinRange(il, separator);
}

inline std::string StrJoin(std::initializer_list<absl::string_view> il,
                           absl::string_view separator) {
>>>>>>> 519ef3b3
  return strings_internal::JoinRange(il, separator);
}

template <typename... T>
std::string StrJoin(const std::tuple<T...>& value,
                    absl::string_view separator) {
  return strings_internal::JoinTuple(value, separator,
                                     std::index_sequence_for<T...>{});
}

ABSL_NAMESPACE_END
}  // namespace absl

#endif  // ABSL_STRINGS_STR_JOIN_H_<|MERGE_RESOLUTION|>--- conflicted
+++ resolved
@@ -277,10 +277,6 @@
   return strings_internal::JoinRange(range, separator);
 }
 
-<<<<<<< HEAD
-template <typename T>
-std::string StrJoin(std::initializer_list<T> il, absl::string_view separator) {
-=======
 template <typename T, typename = typename std::enable_if<!std::is_convertible<
                           T, absl::string_view>::value>::type>
 std::string StrJoin(std::initializer_list<T> il, absl::string_view separator) {
@@ -289,7 +285,6 @@
 
 inline std::string StrJoin(std::initializer_list<absl::string_view> il,
                            absl::string_view separator) {
->>>>>>> 519ef3b3
   return strings_internal::JoinRange(il, separator);
 }
 
